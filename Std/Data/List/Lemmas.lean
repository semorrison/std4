--- conflicted
+++ resolved
@@ -1396,8 +1396,53 @@
     · exact H ▸ .head _
     · exact .tail _ (mem_of_find?_eq_some H)
 
-<<<<<<< HEAD
-/-! ### findIdx? -/
+/-! ### findIdx -/
+
+@[simp] theorem findIdx_nil {α : Type _} (p : α → Bool) : [].findIdx p = 0 := rfl
+
+theorem findIdx_cons (p : α → Bool) (b : α) (l : List α) :
+    (b :: l).findIdx p = bif p b then 0 else (l.findIdx p) + 1 := by
+  cases H : p b with
+  | true => simp [H, findIdx, findIdx.go]
+  | false => simp [H, findIdx, findIdx.go, findIdx_go_succ]
+where
+  findIdx_go_succ (p : α → Bool) (l : List α) (n : Nat) :
+      List.findIdx.go p l (n + 1) = (findIdx.go p l n) + 1 := by
+    cases l with
+    | nil => unfold findIdx.go; exact Nat.succ_eq_add_one n
+    | cons head tail =>
+      unfold findIdx.go
+      cases p head <;> simp only [cond_false, cond_true]
+      exact findIdx_go_succ p tail (n + 1)
+
+theorem findIdx_of_get?_eq_some {xs : List α} (w : xs.get? (xs.findIdx p) = some y) : p y := by
+  induction xs with
+  | nil => simp_all
+  | cons x xs ih => by_cases h : p x <;> simp_all [findIdx_cons]
+
+theorem findIdx_get {xs : List α} {w : xs.findIdx p < xs.length} :
+    p (xs.get ⟨xs.findIdx p, w⟩) :=
+  xs.findIdx_of_get?_eq_some (get?_eq_get w)
+
+theorem findIdx_lt_length_of_exists {xs : List α} (h : ∃ x ∈ xs, p x) :
+    xs.findIdx p < xs.length := by
+  induction xs with
+  | nil => simp_all
+  | cons x xs ih =>
+    by_cases p x
+    · simp_all only [forall_exists_index, and_imp, mem_cons, exists_eq_or_imp, true_or,
+        findIdx_cons, cond_true, length_cons]
+      apply Nat.succ_pos
+    · simp_all [findIdx_cons]
+      refine Nat.succ_lt_succ ?_
+      obtain ⟨x', m', h'⟩ := h
+      exact ih x' m' h'
+
+theorem findIdx_get?_eq_get_of_exists {xs : List α} (h : ∃ x ∈ xs, p x) :
+    xs.get? (xs.findIdx p) = some (xs.get ⟨xs.findIdx p, xs.findIdx_lt_length_of_exists h⟩) :=
+  get?_eq_get (findIdx_lt_length_of_exists h)
+
+  /-! ### findIdx? -/
 
 @[simp] theorem findIdx?_nil : ([] : List α).findIdx? p i = none := rfl
 @[simp] theorem findIdx?_cons :
@@ -1464,53 +1509,6 @@
   | succ n ih =>
     simp only [replicate, findIdx?_cons, Nat.zero_add, findIdx?_succ, Nat.zero_lt_succ, true_and]
     split <;> simp_all
-=======
-/-! ### findIdx -/
-
-@[simp] theorem findIdx_nil {α : Type _} (p : α → Bool) : [].findIdx p = 0 := rfl
-
-theorem findIdx_cons (p : α → Bool) (b : α) (l : List α) :
-    (b :: l).findIdx p = bif p b then 0 else (l.findIdx p) + 1 := by
-  cases H : p b with
-  | true => simp [H, findIdx, findIdx.go]
-  | false => simp [H, findIdx, findIdx.go, findIdx_go_succ]
-where
-  findIdx_go_succ (p : α → Bool) (l : List α) (n : Nat) :
-      List.findIdx.go p l (n + 1) = (findIdx.go p l n) + 1 := by
-    cases l with
-    | nil => unfold findIdx.go; exact Nat.succ_eq_add_one n
-    | cons head tail =>
-      unfold findIdx.go
-      cases p head <;> simp only [cond_false, cond_true]
-      exact findIdx_go_succ p tail (n + 1)
-
-theorem findIdx_of_get?_eq_some {xs : List α} (w : xs.get? (xs.findIdx p) = some y) : p y := by
-  induction xs with
-  | nil => simp_all
-  | cons x xs ih => by_cases h : p x <;> simp_all [findIdx_cons]
-
-theorem findIdx_get {xs : List α} {w : xs.findIdx p < xs.length} :
-    p (xs.get ⟨xs.findIdx p, w⟩) :=
-  xs.findIdx_of_get?_eq_some (get?_eq_get w)
-
-theorem findIdx_lt_length_of_exists {xs : List α} (h : ∃ x ∈ xs, p x) :
-    xs.findIdx p < xs.length := by
-  induction xs with
-  | nil => simp_all
-  | cons x xs ih =>
-    by_cases p x
-    · simp_all only [forall_exists_index, and_imp, mem_cons, exists_eq_or_imp, true_or,
-        findIdx_cons, cond_true, length_cons]
-      apply Nat.succ_pos
-    · simp_all [findIdx_cons]
-      refine Nat.succ_lt_succ ?_
-      obtain ⟨x', m', h'⟩ := h
-      exact ih x' m' h'
-
-theorem findIdx_get?_eq_get_of_exists {xs : List α} (h : ∃ x ∈ xs, p x) :
-    xs.get? (xs.findIdx p) = some (xs.get ⟨xs.findIdx p, xs.findIdx_lt_length_of_exists h⟩) :=
-  get?_eq_get (findIdx_lt_length_of_exists h)
->>>>>>> 45a53252
 
 /-! ### pairwise -/
 
