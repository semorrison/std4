--- conflicted
+++ resolved
@@ -323,15 +323,10 @@
 
 @[simp] theorem intCast_num (a : Int) : (a : Rat).num = a := rfl
 
-<<<<<<< HEAD
--- The following lemmas are later subsumed by e.g. `Int.cast_add` and `Int.cast_mul` in Mathlib
--- but it is convenient to have these earlier, for users who only need `Int` and `Rat`.
-=======
 /-!
 The following lemmas are later subsumed by e.g. `Int.cast_add` and `Int.cast_mul` in Mathlib
 but it is convenient to have these earlier, for users who only need `Int` and `Rat`.
 -/
->>>>>>> 67855403
 
 theorem intCast_zero : ((0 : Int) : Rat) = (0 : Rat) := rfl
 
@@ -350,11 +345,4 @@
 
 @[simp] theorem intCast_mul (a b : Int) : ((a * b : Int) : Rat) = (a : Rat) * (b : Rat) := by
   rw [mul_def]
-<<<<<<< HEAD
-  ext <;> simp [normalize_eq]
-
-example (a b : Nat) : ((a + b : Nat) : Rat) = (a : Rat) + (b : Rat) := by simp
-example (a b : Nat) : ((a * b : Nat) : Rat) = (a : Rat) * (b : Rat) := by simp
-=======
-  ext <;> simp [normalize_eq]
->>>>>>> 67855403
+  ext <;> simp [normalize_eq]