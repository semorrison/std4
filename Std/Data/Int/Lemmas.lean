/-
Copyright (c) 2016 Jeremy Avigad. All rights reserved.
Released under Apache 2.0 license as described in the file LICENSE.
Authors: Jeremy Avigad, Deniz Aydin, Floris van Doorn, Mario Carneiro
-/
import Std.Classes.Cast
import Std.Data.Nat.Lemmas
import Std.Data.Int.Basic
import Std.Data.Option.Basic
import Std.Tactic.NormCast.Lemmas
import Std.Tactic.RCases

open Nat

namespace Int

@[simp] theorem ofNat_eq_coe : ofNat n = Nat.cast n := rfl

@[simp] theorem ofNat_zero : ((0 : Nat) : Int) = 0 := rfl

@[simp] theorem ofNat_one  : ((1 : Nat) : Int) = 1 := rfl

@[simp] theorem default_eq_zero : default = (0 : Int) := rfl

/- ## Definitions of basic functions -/

theorem subNatNat_of_sub_eq_zero {m n : Nat} (h : n - m = 0) : subNatNat m n = ↑(m - n) := by
  rw [subNatNat, h, ofNat_eq_coe]

theorem subNatNat_of_sub_eq_succ {m n k : Nat} (h : n - m = succ k) : subNatNat m n = -[k+1] := by
  rw [subNatNat, h]

@[local simp] protected theorem neg_zero : -(0:Int) = 0 := rfl

theorem ofNat_add (n m : Nat) : (↑(n + m) : Int) = n + m := rfl
theorem ofNat_mul (n m : Nat) : (↑(n * m) : Int) = n * m := rfl
theorem ofNat_succ (n : Nat) : (succ n : Int) = n + 1 := rfl

@[local simp] theorem neg_ofNat_zero : -((0 : Nat) : Int) = 0 := rfl
@[local simp] theorem neg_ofNat_succ (n : Nat) : -(succ n : Int) = -[n+1] := rfl
@[local simp] theorem neg_negSucc (n : Nat) : -(-[n+1]) = succ n := rfl

theorem negSucc_coe (n : Nat) : -[n+1] = -↑(n + 1) := rfl

theorem negOfNat_eq : negOfNat n = -ofNat n := rfl

/- ## These are only for internal use -/

@[simp] theorem add_def {a b : Int} : Int.add a b = a + b := rfl

@[local simp] theorem ofNat_add_ofNat (m n : Nat) : (↑m + ↑n : Int) = ↑(m + n) := rfl
@[local simp] theorem ofNat_add_negSucc (m n : Nat) : ↑m + -[n+1] = subNatNat m (succ n) := rfl
@[local simp] theorem negSucc_add_ofNat (m n : Nat) : -[m+1] + ↑n = subNatNat n (succ m) := rfl
@[local simp] theorem negSucc_add_negSucc (m n : Nat) : -[m+1] + -[n+1] = -[succ (m + n) +1] := rfl

@[simp] theorem mul_def {a b : Int} : Int.mul a b = a * b := rfl

@[local simp] theorem ofNat_mul_ofNat (m n : Nat) : (↑m * ↑n : Int) = ↑(m * n) := rfl
@[local simp] theorem ofNat_mul_negSucc' (m n : Nat) : ↑m * -[n+1] = negOfNat (m * succ n) := rfl
@[local simp] theorem negSucc_mul_ofNat' (m n : Nat) : -[m+1] * ↑n = negOfNat (succ m * n) := rfl
@[local simp] theorem negSucc_mul_negSucc' (m n : Nat) :
    -[m+1] * -[n+1] = ofNat (succ m * succ n) := rfl

/- ## some basic functions and properties -/

theorem ofNat_inj : ((m : Nat) : Int) = (n : Nat) ↔ m = n := ⟨ofNat.inj, congrArg _⟩

theorem ofNat_eq_zero : ((n : Nat) : Int) = 0 ↔ n = 0 := ofNat_inj

theorem ofNat_ne_zero : ((n : Nat) : Int) ≠ 0 ↔ n ≠ 0 := not_congr ofNat_eq_zero

theorem negSucc_inj : negSucc m = negSucc n ↔ m = n := ⟨negSucc.inj, fun H => by simp [H]⟩

theorem negSucc_eq (n : Nat) : -[n+1] = -((n : Int) + 1) := rfl

@[simp] theorem negSucc_ne_zero (n : Nat) : -[n+1] ≠ 0 := fun.

@[simp] theorem zero_ne_negSucc (n : Nat) : 0 ≠ -[n+1] := fun.

/- ## neg -/

@[simp] protected theorem neg_neg : ∀ a : Int, -(-a) = a
  | 0      => rfl
  | succ _ => rfl
  | -[_+1] => rfl

protected theorem neg_inj {a b : Int} : -a = -b ↔ a = b :=
  ⟨fun h => by rw [← Int.neg_neg a, ← Int.neg_neg b, h], congrArg _⟩

protected theorem neg_eq_zero : -a = 0 ↔ a = 0 := Int.neg_inj (b := 0)

protected theorem neg_ne_zero : -a ≠ 0 ↔ a ≠ 0 := not_congr Int.neg_eq_zero

protected theorem sub_eq_add_neg {a b : Int} : a - b = a + -b := rfl

theorem add_neg_one (i : Int) : i + -1 = i - 1 := rfl

/- ## basic properties of subNatNat -/

-- @[elabAsElim] -- TODO(Mario): unexpected eliminator resulting type
theorem subNatNat_elim (m n : Nat) (motive : Nat → Nat → Int → Prop)
    (hp : ∀ i n, motive (n + i) n i)
    (hn : ∀ i m, motive m (m + i + 1) -[i+1]) :
    motive m n (subNatNat m n) := by
  unfold subNatNat
  match h : n - m with
  | 0 =>
    have ⟨k, h⟩ := Nat.le.dest (Nat.le_of_sub_eq_zero h)
    rw [h.symm, Nat.add_sub_cancel_left]; apply hp
  | succ k =>
    rw [Nat.sub_eq_iff_eq_add (Nat.le_of_lt (Nat.lt_of_sub_eq_succ h))] at h
    rw [h, Nat.add_comm]; apply hn

theorem subNatNat_add_left : subNatNat (m + n) m = n := by
  unfold subNatNat
  rw [Nat.sub_eq_zero_of_le (Nat.le_add_right ..), Nat.add_sub_cancel_left, ofNat_eq_coe]

theorem subNatNat_add_right : subNatNat m (m + n + 1) = negSucc n := by
  simp [subNatNat, Nat.add_assoc, Nat.add_sub_cancel_left]

theorem subNatNat_add_add (m n k : Nat) : subNatNat (m + k) (n + k) = subNatNat m n := by
  apply subNatNat_elim m n (fun m n i => subNatNat (m + k) (n + k) = i)
  · intro i j
    rw [Nat.add_assoc, Nat.add_comm i k, ← Nat.add_assoc]
    exact subNatNat_add_left
  · intro i j
    rw [Nat.add_assoc j i 1, Nat.add_comm j (i+1), Nat.add_assoc, Nat.add_comm (i+1) (j+k)]
    exact subNatNat_add_right

theorem subNatNat_of_le {m n : Nat} (h : n ≤ m) : subNatNat m n = ↑(m - n) :=
  subNatNat_of_sub_eq_zero (Nat.sub_eq_zero_of_le h)

theorem subNatNat_of_lt {m n : Nat} (h : m < n) : subNatNat m n = -[pred (n - m) +1] :=
  subNatNat_of_sub_eq_succ <| (Nat.succ_pred_eq_of_pos (Nat.sub_pos_of_lt h)).symm

/- ## natAbs -/

@[simp] theorem natAbs_ofNat (n : Nat) : natAbs ↑n = n := rfl
@[simp] theorem natAbs_negSucc (n : Nat) : natAbs -[n+1] = n.succ := rfl
@[simp] theorem natAbs_zero : natAbs (0 : Int) = (0 : Nat) := rfl
@[simp] theorem natAbs_one : natAbs (1 : Int) = (1 : Nat) := rfl

@[simp] theorem natAbs_eq_zero : natAbs a = 0 ↔ a = 0 :=
  ⟨fun H => match a with
    | ofNat _ => congrArg ofNat H
    | -[_+1]  => absurd H (succ_ne_zero _),
  fun e => e ▸ rfl⟩

theorem natAbs_ne_zero {a : Int} : a.natAbs ≠ 0 ↔ a ≠ 0 := not_congr Int.natAbs_eq_zero

theorem natAbs_pos : 0 < natAbs a ↔ a ≠ 0 := by rw [Nat.pos_iff_ne_zero, Ne, natAbs_eq_zero]

theorem natAbs_mul_self : ∀ {a : Int}, ↑(natAbs a * natAbs a) = a * a
  | ofNat _ => rfl
  | -[_+1]  => rfl

@[simp] theorem natAbs_neg : ∀ (a : Int), natAbs (-a) = natAbs a
  | 0      => rfl
  | succ _ => rfl
  | -[_+1] => rfl

theorem natAbs_eq : ∀ (a : Int), a = natAbs a ∨ a = -↑(natAbs a)
  | ofNat _ => Or.inl rfl
  | -[_+1]  => Or.inr rfl

theorem eq_nat_or_neg (a : Int) : ∃ n : Nat, a = n ∨ a = -↑n := ⟨_, natAbs_eq a⟩

theorem natAbs_negOfNat (n : Nat) : natAbs (negOfNat n) = n := by
  cases n <;> rfl

theorem natAbs_mul (a b : Int) : natAbs (a * b) = natAbs a * natAbs b := by
  cases a <;> cases b <;>
    simp only [← Int.mul_def, Int.mul, natAbs_negOfNat] <;> simp only [natAbs]

theorem natAbs_mul_natAbs_eq {a b : Int} {c : Nat}
    (h : a * b = (c : Int)) : a.natAbs * b.natAbs = c := by rw [← natAbs_mul, h, natAbs]

@[simp] theorem natAbs_mul_self' (a : Int) : (natAbs a * natAbs a : Int) = a * a := by
  rw [← Int.ofNat_mul, natAbs_mul_self]

theorem natAbs_eq_natAbs_iff {a b : Int} : a.natAbs = b.natAbs ↔ a = b ∨ a = -b := by
  constructor <;> intro h
  · cases Int.natAbs_eq a with
    | inl h₁ | inr h₁ =>
      cases Int.natAbs_eq b with
      | inl h₂ | inr h₂ => rw [h₁, h₂]; simp [h]
  · cases h with (subst a; try rfl)
    | inr h => rw [Int.natAbs_neg]

theorem natAbs_eq_iff {a : Int} {n : Nat} : a.natAbs = n ↔ a = n ∨ a = -↑n := by
  rw [← Int.natAbs_eq_natAbs_iff, Int.natAbs_ofNat]

/- ## sign -/

@[simp] theorem sign_zero : sign 0 = 0 := rfl
@[simp] theorem sign_one : sign 1 = 1 := rfl
theorem sign_neg_one : sign (-1) = -1 := rfl

theorem sign_of_succ (n : Nat) : sign (Nat.succ n) = 1 := rfl

theorem natAbs_sign (z : Int) : z.sign.natAbs = if z = 0 then 0 else 1 :=
  match z with | 0 | succ _ | -[_+1] => rfl

theorem natAbs_sign_of_nonzero {z : Int} (hz : z ≠ 0) : z.sign.natAbs = 1 := by
  rw [Int.natAbs_sign, if_neg hz]

theorem sign_ofNat_of_nonzero {n : Nat} (hn : n ≠ 0) : Int.sign n = 1 :=
  match n, Nat.exists_eq_succ_of_ne_zero hn with
  | _, ⟨n, rfl⟩ => Int.sign_of_succ n

@[simp] theorem sign_neg (z : Int) : Int.sign (-z) = -Int.sign z := by
  match z with | 0 | succ _ | -[_+1] => rfl

/- # ring properties -/

/- addition -/

protected theorem add_comm : ∀ a b : Int, a + b = b + a
  | ofNat n, ofNat m => by simp [Nat.add_comm]
  | ofNat _, -[_+1]  => rfl
  | -[_+1],  ofNat _ => rfl
  | -[_+1],  -[_+1]  => by simp [Nat.add_comm]

@[local simp] protected theorem add_zero : ∀ a : Int, a + 0 = a
  | ofNat _ => rfl
  | -[_+1]  => rfl

@[local simp] protected theorem zero_add (a : Int) : 0 + a = a := Int.add_comm .. ▸ a.add_zero

theorem ofNat_add_negSucc_of_lt (h : m < n.succ) : ofNat m + -[n+1] = -[n - m+1] :=
  show subNatNat .. = _ by simp [succ_sub (le_of_lt_succ h), subNatNat]

theorem subNatNat_sub (h : n ≤ m) (k : Nat) : subNatNat (m - n) k = subNatNat m (k + n) := by
  rwa [← subNatNat_add_add _ _ n, Nat.sub_add_cancel]

theorem subNatNat_add (m n k : Nat) : subNatNat (m + n) k = m + subNatNat n k := by
  cases n.lt_or_ge k with
  | inl h' =>
    simp [subNatNat_of_lt h', succ_pred_eq_of_pos (Nat.sub_pos_of_lt h')]
    conv => lhs; rw [← Nat.sub_add_cancel (Nat.le_of_lt h')]
    apply subNatNat_add_add
  | inr h' => simp [subNatNat_of_le h',
      subNatNat_of_le (Nat.le_trans h' (le_add_left ..)), Nat.add_sub_assoc h']

theorem subNatNat_add_negSucc (m n k : Nat) :
    subNatNat m n + -[k+1] = subNatNat m (n + succ k) := by
  have h := Nat.lt_or_ge m n
  cases h with
  | inr h' =>
    rw [subNatNat_of_le h']
    simp
    rw [subNatNat_sub h', Nat.add_comm]
  | inl h' =>
    have h₂ : m < n + succ k := Nat.lt_of_lt_of_le h' (le_add_right _ _)
    have h₃ : m ≤ n + k := le_of_succ_le_succ h₂
    rw [subNatNat_of_lt h', subNatNat_of_lt h₂]
    simp [Nat.add_comm]
    rw [← add_succ, succ_pred_eq_of_pos (Nat.sub_pos_of_lt h'), add_succ, succ_sub h₃,
      Nat.pred_succ]
    rw [Nat.add_comm n, Nat.add_sub_assoc (Nat.le_of_lt h')]

protected theorem add_assoc : ∀ a b c : Int, a + b + c = a + (b + c)
  | (m:Nat), (n:Nat), c => aux1 ..
  | Nat.cast m, b, Nat.cast k => by
    rw [Int.add_comm, ← aux1, Int.add_comm k, aux1, Int.add_comm b]
  | a, (n:Nat), (k:Nat) => by
    rw [Int.add_comm, Int.add_comm a, ← aux1, Int.add_comm a, Int.add_comm k]
  | -[m+1], -[n+1], (k:Nat) => aux2 ..
  | -[m+1], (n:Nat), -[k+1] => by
    rw [Int.add_comm, ← aux2, Int.add_comm n, ← aux2, Int.add_comm -[m+1]]
  | (m:Nat), -[n+1], -[k+1] => by
    rw [Int.add_comm, Int.add_comm m, Int.add_comm m, ← aux2, Int.add_comm -[k+1]]
  | -[m+1], -[n+1], -[k+1] => by
    simp [add_succ, Nat.add_comm, Nat.add_left_comm, neg_ofNat_succ]
where
  aux1 (m n : Nat) : ∀ c : Int, m + n + c = m + (n + c)
    | (k:Nat) => by simp [Nat.add_assoc]
    | -[k+1]  => by simp [subNatNat_add]
  aux2 (m n k : Nat) : -[m+1] + -[n+1] + k = -[m+1] + (-[n+1] + k) := by
    simp [add_succ]
    rw [Int.add_comm, subNatNat_add_negSucc]
    simp [add_succ, succ_add, Nat.add_comm]

protected theorem add_left_comm (a b c : Int) : a + (b + c) = b + (a + c) := by
  rw [← Int.add_assoc, Int.add_comm a, Int.add_assoc]

protected theorem add_right_comm (a b c : Int) : a + b + c = a + c + b := by
  rw [Int.add_assoc, Int.add_comm b, ← Int.add_assoc]

/- ## negation -/

theorem subNatNat_self : ∀ n, subNatNat n n = 0
  | 0      => rfl
  | succ m => by rw [subNatNat_of_sub_eq_zero (Nat.sub_self ..), Nat.sub_self, ofNat_zero]

attribute [local simp] subNatNat_self

@[local simp] protected theorem add_left_neg : ∀ a : Int, -a + a = 0
  | 0      => rfl
  | succ m => by simp
  | -[m+1] => by simp

@[local simp] protected theorem add_right_neg (a : Int) : a + -a = 0 := by
  rw [Int.add_comm, Int.add_left_neg]

@[simp] protected theorem neg_eq_of_add_eq_zero {a b : Int} (h : a + b = 0) : -a = b := by
  rw [← Int.add_zero (-a), ← h, ← Int.add_assoc, Int.add_left_neg, Int.zero_add]

protected theorem eq_neg_of_eq_neg {a b : Int} (h : a = -b) : b = -a := by
  rw [h, Int.neg_neg]

protected theorem eq_neg_comm {a b : Int} : a = -b ↔ b = -a :=
  ⟨Int.eq_neg_of_eq_neg, Int.eq_neg_of_eq_neg⟩

protected theorem neg_eq_comm {a b : Int} : -a = b ↔ -b = a := by
  rw [eq_comm, Int.eq_neg_comm, eq_comm]

protected theorem neg_add_cancel_left (a b : Int) : -a + (a + b) = b := by
  rw [← Int.add_assoc, Int.add_left_neg, Int.zero_add]

protected theorem add_neg_cancel_left (a b : Int) : a + (-a + b) = b := by
  rw [← Int.add_assoc, Int.add_right_neg, Int.zero_add]

protected theorem add_neg_cancel_right (a b : Int) : a + b + -b = a := by
  rw [Int.add_assoc, Int.add_right_neg, Int.add_zero]

protected theorem neg_add_cancel_right (a b : Int) : a + -b + b = a := by
  rw [Int.add_assoc, Int.add_left_neg, Int.add_zero]

protected theorem add_left_cancel {a b c : Int} (h : a + b = a + c) : b = c := by
  have h₁ : -a + (a + b) = -a + (a + c) := by rw [h]
  simp [← Int.add_assoc, Int.add_left_neg, Int.zero_add] at h₁; exact h₁

@[local simp] protected theorem neg_add {a b : Int} : -(a + b) = -a + -b := by
  apply Int.add_left_cancel (a := a + b)
  rw [Int.add_right_neg, Int.add_comm a, ← Int.add_assoc, Int.add_assoc b,
    Int.add_right_neg, Int.add_zero, Int.add_right_neg]

/- ## subtraction -/

@[simp] theorem negSucc_sub_one (n : Nat) : -[n+1] - 1 = -[n + 1 +1] := rfl

protected theorem sub_self (a : Int) : a - a = 0 := by
  rw [Int.sub_eq_add_neg, Int.add_right_neg]

protected theorem sub_zero (a : Int) : a - 0 = a := by simp [Int.sub_eq_add_neg]

protected theorem zero_sub (a : Int) : 0 - a = -a := by simp [Int.sub_eq_add_neg]

protected theorem sub_eq_zero_of_eq {a b : Int} (h : a = b) : a - b = 0 := by
  rw [h, Int.sub_self]

protected theorem eq_of_sub_eq_zero {a b : Int} (h : a - b = 0) : a = b := by
  have : 0 + b = b := by rw [Int.zero_add]
  have : a - b + b = b := by rwa [h]
  rwa [Int.sub_eq_add_neg, Int.neg_add_cancel_right] at this

protected theorem sub_eq_zero {a b : Int} : a - b = 0 ↔ a = b :=
  ⟨Int.eq_of_sub_eq_zero, Int.sub_eq_zero_of_eq⟩

protected theorem sub_sub (a b c : Int) : a - b - c = a - (b + c) := by
  simp [Int.sub_eq_add_neg, Int.add_assoc]

protected theorem neg_sub (a b : Int) : -(a - b) = b - a := by
  simp [Int.sub_eq_add_neg, Int.add_comm]

protected theorem sub_sub_self (a b : Int) : a - (a - b) = b := by
  simp [Int.sub_eq_add_neg, ← Int.add_assoc]

protected theorem sub_neg (a b : Int) : a - -b = a + b := by simp [Int.sub_eq_add_neg]

/- ## multiplication -/

@[simp] theorem ofNat_mul_negSucc (m n : Nat) : (m : Int) * -[n+1] = -↑(m * succ n) := rfl

@[simp] theorem negSucc_mul_ofNat (m n : Nat) : -[m+1] * n = -↑(succ m * n) := rfl

@[simp] theorem negSucc_mul_negSucc (m n : Nat) : -[m+1] * -[n+1] = succ m * succ n := rfl

protected theorem mul_comm (a b : Int) : a * b = b * a := by
  cases a <;> cases b <;> simp [Nat.mul_comm]

theorem ofNat_mul_negOfNat (m n : Nat) : (m : Nat) * negOfNat n = negOfNat (m * n) := by
  cases n <;> rfl

theorem negOfNat_mul_ofNat (m n : Nat) : negOfNat m * (n : Nat) = negOfNat (m * n) := by
  rw [Int.mul_comm]; simp [ofNat_mul_negOfNat, Nat.mul_comm]

theorem negSucc_mul_negOfNat (m n : Nat) : -[m+1] * negOfNat n = ofNat (succ m * n) := by
  cases n <;> rfl

theorem negOfNat_mul_negSucc (m n : Nat) : negOfNat n * -[m+1] = ofNat (n * succ m) := by
  rw [Int.mul_comm, negSucc_mul_negOfNat, Nat.mul_comm]

attribute [local simp] ofNat_mul_negOfNat negOfNat_mul_ofNat
  negSucc_mul_negOfNat negOfNat_mul_negSucc

protected theorem mul_assoc (a b c : Int) : a * b * c = a * (b * c) := by
  cases a <;> cases b <;> cases c <;> simp [Nat.mul_assoc]

protected theorem mul_left_comm (a b c : Int) : a * (b * c) = b * (a * c) := by
  rw [← Int.mul_assoc, ← Int.mul_assoc, Int.mul_comm a]

protected theorem mul_right_comm (a b c : Int) : a * b * c = a * c * b := by
  rw [Int.mul_assoc, Int.mul_assoc, Int.mul_comm b]

@[simp] protected theorem mul_zero (a : Int) : a * 0 = 0 := by cases a <;> rfl

@[simp] protected theorem zero_mul (a : Int) : 0 * a = 0 := Int.mul_comm .. ▸ a.mul_zero

theorem negOfNat_eq_subNatNat_zero (n) : negOfNat n = subNatNat 0 n := by cases n <;> rfl

theorem ofNat_mul_subNatNat (m n k : Nat) :
    m * subNatNat n k = subNatNat (m * n) (m * k) := by
  cases m with
  | zero => simp [ofNat_zero, Int.zero_mul, Nat.zero_mul]
  | succ m => cases n.lt_or_ge k with
    | inl h =>
      have h' : succ m * n < succ m * k := Nat.mul_lt_mul_of_pos_left h (Nat.succ_pos m)
      simp [subNatNat_of_lt h, subNatNat_of_lt h']
      rw [succ_pred_eq_of_pos (Nat.sub_pos_of_lt h), ← neg_ofNat_succ, Nat.mul_sub_left_distrib,
        ← succ_pred_eq_of_pos (Nat.sub_pos_of_lt h')]; rfl
    | inr h =>
      have h' : succ m * k ≤ succ m * n := Nat.mul_le_mul_left _ h
      simp [subNatNat_of_le h, subNatNat_of_le h', Nat.mul_sub_left_distrib]

theorem negOfNat_add (m n : Nat) : negOfNat m + negOfNat n = negOfNat (m + n) := by
  cases m <;> cases n <;> simp [Nat.succ_add] <;> rfl

theorem negSucc_mul_subNatNat (m n k : Nat) :
    -[m+1] * subNatNat n k = subNatNat (succ m * k) (succ m * n) := by
  cases n.lt_or_ge k with
  | inl h =>
    have h' : succ m * n < succ m * k := Nat.mul_lt_mul_of_pos_left h (Nat.succ_pos m)
    rw [subNatNat_of_lt h, subNatNat_of_le (Nat.le_of_lt h')]
    simp [succ_pred_eq_of_pos (Nat.sub_pos_of_lt h), Nat.mul_sub_left_distrib]
  | inr h => cases Nat.lt_or_ge k n with
    | inl h' =>
      have h₁ : succ m * n > succ m * k := Nat.mul_lt_mul_of_pos_left h' (Nat.succ_pos m)
      rw [subNatNat_of_le h, subNatNat_of_lt h₁, negSucc_mul_ofNat,
        Nat.mul_sub_left_distrib, ← succ_pred_eq_of_pos (Nat.sub_pos_of_lt h₁)]; rfl
    | inr h' => rw [Nat.le_antisymm h h', subNatNat_self, subNatNat_self, Int.mul_zero]

attribute [local simp] ofNat_mul_subNatNat negOfNat_add negSucc_mul_subNatNat

protected theorem mul_add : ∀ a b c : Int, a * (b + c) = a * b + a * c
  | (m:Nat), (n:Nat), (k:Nat) => by simp [Nat.left_distrib]
  | (m:Nat), (n:Nat), -[k+1]  => by
    simp [negOfNat_eq_subNatNat_zero]; rw [← subNatNat_add]; rfl
  | (m:Nat), -[n+1],  (k:Nat) => by
    simp [negOfNat_eq_subNatNat_zero]; rw [Int.add_comm, ← subNatNat_add]; rfl
  | (m:Nat), -[n+1],  -[k+1]  => by simp; rw [← Nat.left_distrib, succ_add]; rfl
  | -[m+1],  (n:Nat), (k:Nat) => by simp [Nat.mul_comm]; rw [← Nat.right_distrib, Nat.mul_comm]
  | -[m+1],  (n:Nat), -[k+1]  => by
    simp [negOfNat_eq_subNatNat_zero]; rw [Int.add_comm, ← subNatNat_add]; rfl
  | -[m+1],  -[n+1],  (k:Nat) => by simp [negOfNat_eq_subNatNat_zero]; rw [← subNatNat_add]; rfl
  | -[m+1],  -[n+1],  -[k+1]  => by simp; rw [← Nat.left_distrib, succ_add]; rfl

protected theorem add_mul (a b c : Int) : (a + b) * c = a * c + b * c := by
  simp [Int.mul_comm, Int.mul_add]

protected theorem neg_mul_eq_neg_mul (a b : Int) : -(a * b) = -a * b :=
  Int.neg_eq_of_add_eq_zero <| by rw [← Int.add_mul, Int.add_right_neg, Int.zero_mul]

protected theorem neg_mul_eq_mul_neg (a b : Int) : -(a * b) = a * -b :=
  Int.neg_eq_of_add_eq_zero <| by rw [← Int.mul_add, Int.add_right_neg, Int.mul_zero]

@[local simp] protected theorem neg_mul (a b : Int) : -a * b = -(a * b) :=
  (Int.neg_mul_eq_neg_mul a b).symm

@[local simp] protected theorem mul_neg (a b : Int) : a * -b = -(a * b) :=
  (Int.neg_mul_eq_mul_neg a b).symm

protected theorem neg_mul_neg (a b : Int) : -a * -b = a * b := by simp

protected theorem neg_mul_comm (a b : Int) : -a * b = a * -b := by simp

protected theorem mul_sub (a b c : Int) : a * (b - c) = a * b - a * c := by
  simp [Int.sub_eq_add_neg, Int.mul_add]

protected theorem sub_mul (a b c : Int) : (a - b) * c = a * c - b * c := by
  simp [Int.sub_eq_add_neg, Int.add_mul]

protected theorem zero_ne_one : (0 : Int) ≠ 1 := fun.

@[simp] protected theorem sub_add_cancel (a b : Int) : a - b + b = a :=
  Int.neg_add_cancel_right a b

@[simp] protected theorem add_sub_cancel (a b : Int) : a + b - b = a :=
  Int.add_neg_cancel_right a b

protected theorem add_sub_assoc (a b c : Int) : a + b - c = a + (b - c) := by
  rw [Int.sub_eq_add_neg, Int.add_assoc, ← Int.sub_eq_add_neg]

theorem ofNat_sub (h : m ≤ n) : ((n - m : Nat) : Int) = n - m := by
  match m with
  | 0 => rfl
  | succ m =>
    show ofNat (n - succ m) = subNatNat n (succ m)
    rw [subNatNat, Nat.sub_eq_zero_of_le h]

theorem negSucc_coe' (n : Nat) : -[n+1] = -↑n - 1 := by
  rw [Int.sub_eq_add_neg, ← Int.neg_add]; rfl

protected theorem subNatNat_eq_coe {m n : Nat} : subNatNat m n = ↑m - ↑n := by
  apply subNatNat_elim m n fun m n i => i = m - n
  · intros i n
    rw [Int.ofNat_add, Int.sub_eq_add_neg, Int.add_assoc, Int.add_left_comm,
      Int.add_right_neg, Int.add_zero]
  · intros i n
    simp only [negSucc_coe, ofNat_add, Int.sub_eq_add_neg, Int.neg_add, ← Int.add_assoc]
    rw [← @Int.sub_eq_add_neg n, ← ofNat_sub, Nat.sub_self, ofNat_zero, Int.zero_add]
    apply Nat.le_refl

theorem toNat_sub (m n : Nat) : toNat (m - n) = m - n := by
  rw [← Int.subNatNat_eq_coe]
  refine subNatNat_elim m n (fun m n i => toNat i = m - n) (fun i n => ?_) (fun i n => ?_)
  · exact (Nat.add_sub_cancel_left ..).symm
  · dsimp; rw [Nat.add_assoc, Nat.sub_eq_zero_of_le (Nat.le_add_right ..)]; rfl

@[simp] protected theorem one_mul : ∀ a : Int, 1 * a = a
  | ofNat n => show ofNat (1 * n) = ofNat n by rw [Nat.one_mul]
  | -[n+1]  => show -[1 * n +1] = -[n+1] by rw [Nat.one_mul]

@[simp] protected theorem mul_one (a : Int) : a * 1 = a := by rw [Int.mul_comm, Int.one_mul]

protected theorem mul_neg_one (a : Int) : a * -1 = -a := by rw [Int.mul_neg, Int.mul_one]

protected theorem neg_eq_neg_one_mul : ∀ a : Int, -a = -1 * a
  | 0      => rfl
  | succ n => show _ = -[1 * n +1] by rw [Nat.one_mul]; rfl
  | -[n+1] => show _ = ofNat _ by rw [Nat.one_mul]; rfl

theorem sign_mul_natAbs : ∀ a : Int, sign a * natAbs a = a
  | 0      => rfl
  | succ _ => Int.one_mul _
  | -[_+1] => (Int.neg_eq_neg_one_mul _).symm

@[simp] theorem sign_mul : ∀ a b, sign (a * b) = sign a * sign b
  | a, 0 | 0, b => by simp [Int.mul_zero, Int.zero_mul]
  | succ _, succ _ | succ _, -[_+1] | -[_+1], succ _ | -[_+1], -[_+1] => rfl

/-! ## Order properties of the integers -/

theorem nonneg_def {a : Int} : NonNeg a ↔ ∃ n : Nat, a = n :=
  ⟨fun ⟨n⟩ => ⟨n, rfl⟩, fun h => match a, h with | _, ⟨n, rfl⟩ => ⟨n⟩⟩

theorem NonNeg.elim {a : Int} : NonNeg a → ∃ n : Nat, a = n := nonneg_def.1

theorem nonneg_or_nonneg_neg : ∀ (a : Int), NonNeg a ∨ NonNeg (-a)
  | (_:Nat) => .inl ⟨_⟩
  | -[_+1]  => .inr ⟨_⟩

theorem le_def (a b : Int) : a ≤ b ↔ NonNeg (b - a) := .rfl

theorem lt_iff_add_one_le (a b : Int) : a < b ↔ a + 1 ≤ b := .rfl

theorem le.intro_sub {a b : Int} (n : Nat) (h : b - a = n) : a ≤ b := by
  simp [le_def, h]; constructor

theorem le.intro {a b : Int} (n : Nat) (h : a + n = b) : a ≤ b :=
  le.intro_sub n <| by rw [← h, Int.add_comm]; simp [Int.sub_eq_add_neg, Int.add_assoc]

theorem le.dest_sub {a b : Int} (h : a ≤ b) : ∃ n : Nat, b - a = n := nonneg_def.1 h

theorem le.dest {a b : Int} (h : a ≤ b) : ∃ n : Nat, a + n = b :=
  let ⟨n, h₁⟩ := le.dest_sub h
  ⟨n, by rw [← h₁, Int.add_comm]; simp [Int.sub_eq_add_neg, Int.add_assoc]⟩

protected theorem le_total (a b : Int) : a ≤ b ∨ b ≤ a :=
  (nonneg_or_nonneg_neg (b - a)).imp_right fun H => by
    rwa [show -(b - a) = a - b by simp [Int.add_comm, Int.sub_eq_add_neg]] at H

@[simp, norm_cast] theorem ofNat_le {m n : Nat} : (↑m : Int) ≤ ↑n ↔ m ≤ n :=
  ⟨fun h =>
    let ⟨k, hk⟩ := le.dest h
    Nat.le.intro <| Int.ofNat.inj <| (Int.ofNat_add m k).trans hk,
  fun h =>
    let ⟨k, (hk : m + k = n)⟩ := Nat.le.dest h
    le.intro k (by rw [← hk]; rfl)⟩

theorem ofNat_zero_le (n : Nat) : 0 ≤ (↑n : Int) := ofNat_le.2 n.zero_le

theorem eq_ofNat_of_zero_le {a : Int} (h : 0 ≤ a) : ∃ n : Nat, a = n := by
  have t := le.dest_sub h; rwa [Int.sub_zero] at t

theorem eq_succ_of_zero_lt {a : Int} (h : 0 < a) : ∃ n : Nat, a = n.succ :=
  let ⟨n, (h : ↑(1 + n) = a)⟩ := le.dest h
  ⟨n, by rw [Nat.add_comm] at h; exact h.symm⟩

theorem lt_add_succ (a : Int) (n : Nat) : a < a + Nat.succ n :=
  le.intro n <| by rw [Int.add_comm, Int.add_left_comm]; rfl

theorem lt.intro {a b : Int} {n : Nat} (h : a + Nat.succ n = b) : a < b :=
  h ▸ lt_add_succ a n

theorem lt.dest {a b : Int} (h : a < b) : ∃ n : Nat, a + Nat.succ n = b :=
  let ⟨n, h⟩ := le.dest h; ⟨n, by rwa [Int.add_comm, Int.add_left_comm] at h⟩

@[simp, norm_cast] theorem ofNat_lt {n m : Nat} : (↑n : Int) < ↑m ↔ n < m := by
  rw [lt_iff_add_one_le, ← ofNat_succ, ofNat_le]; rfl

@[simp, norm_cast] theorem ofNat_pos {n : Nat} : 0 < (↑n : Int) ↔ 0 < n := ofNat_lt

theorem ofNat_nonneg (n : Nat) : 0 ≤ (n : Int) := ⟨_⟩

theorem ofNat_succ_pos (n : Nat) : 0 < (succ n : Int) := ofNat_lt.2 <| Nat.succ_pos _

@[simp] protected theorem le_refl (a : Int) : a ≤ a :=
  le.intro _ (Int.add_zero a)

protected theorem le_trans {a b c : Int} (h₁ : a ≤ b) (h₂ : b ≤ c) : a ≤ c :=
  let ⟨n, hn⟩ := le.dest h₁; let ⟨m, hm⟩ := le.dest h₂
  le.intro (n + m) <| by rw [← hm, ← hn, Int.add_assoc, ofNat_add]

protected theorem le_antisymm {a b : Int} (h₁ : a ≤ b) (h₂ : b ≤ a) : a = b := by
  let ⟨n, hn⟩ := le.dest h₁; let ⟨m, hm⟩ := le.dest h₂
  have := hn; rw [← hm, Int.add_assoc, ← ofNat_add] at this
  have := Int.ofNat.inj <| Int.add_left_cancel <| this.trans (Int.add_zero _).symm
  rw [← hn, Nat.eq_zero_of_add_eq_zero_left this, ofNat_zero, Int.add_zero a]

protected theorem lt_irrefl (a : Int) : ¬a < a := fun H =>
  let ⟨n, hn⟩ := lt.dest H
  have : (a+Nat.succ n) = a+0 := by
    rw [hn, Int.add_zero]
  have : Nat.succ n = 0 := Int.ofNat.inj (Int.add_left_cancel this)
  show False from Nat.succ_ne_zero _ this

protected theorem ne_of_lt {a b : Int} (h : a < b) : a ≠ b := fun e => by
  cases e; exact Int.lt_irrefl _ h

protected theorem ne_of_gt {a b : Int} (h : b < a) : a ≠ b := (Int.ne_of_lt h).symm

protected theorem le_of_lt {a b : Int} (h : a < b) : a ≤ b :=
  let ⟨_, hn⟩ := lt.dest h; le.intro _ hn

protected theorem lt_iff_le_and_ne {a b : Int} : a < b ↔ a ≤ b ∧ a ≠ b := by
  refine ⟨fun h => ⟨Int.le_of_lt h, Int.ne_of_lt h⟩, fun ⟨aleb, aneb⟩ => ?_⟩
  let ⟨n, hn⟩ := le.dest aleb
  have : n ≠ 0 := aneb.imp fun eq => by rw [← hn, eq, ofNat_zero, Int.add_zero]
  apply lt.intro; rwa [← Nat.succ_pred_eq_of_pos (Nat.pos_of_ne_zero this)] at hn

theorem lt_succ (a : Int) : a < a + 1 := Int.le_refl _

protected theorem mul_nonneg {a b : Int} (ha : 0 ≤ a) (hb : 0 ≤ b) : 0 ≤ a * b := by
  let ⟨n, hn⟩ := eq_ofNat_of_zero_le ha
  let ⟨m, hm⟩ := eq_ofNat_of_zero_le hb
  rw [hn, hm, ← ofNat_mul]; apply ofNat_nonneg

protected theorem mul_pos {a b : Int} (ha : 0 < a) (hb : 0 < b) : 0 < a * b := by
  let ⟨n, hn⟩ := eq_succ_of_zero_lt ha
  let ⟨m, hm⟩ := eq_succ_of_zero_lt hb
  rw [hn, hm, ← ofNat_mul]; apply ofNat_succ_pos

protected theorem zero_lt_one : (0 : Int) < 1 := ⟨_⟩

protected theorem lt_iff_le_not_le {a b : Int} : a < b ↔ a ≤ b ∧ ¬b ≤ a := by
  rw [Int.lt_iff_le_and_ne]
  constructor <;> refine fun ⟨h, h'⟩ => ⟨h, h'.imp fun h' => ?_⟩
  · exact Int.le_antisymm h h'
  · subst h'; apply Int.le_refl

protected theorem not_le {a b : Int} : ¬a ≤ b ↔ b < a :=
  ⟨fun h => Int.lt_iff_le_not_le.2 ⟨(Int.le_total ..).resolve_right h, h⟩,
   fun h => (Int.lt_iff_le_not_le.1 h).2⟩

protected theorem not_lt {a b : Int} : ¬a < b ↔ b ≤ a :=
  by rw [← Int.not_le, Decidable.not_not]

protected theorem lt_trichotomy (a b : Int) : a < b ∨ a = b ∨ b < a :=
  if eq : a = b then .inr <| .inl eq else
  if le : a ≤ b then .inl <| Int.lt_iff_le_and_ne.2 ⟨le, eq⟩ else
  .inr <| .inr <| Int.not_le.1 le

protected theorem lt_of_le_of_lt {a b c : Int} (h₁ : a ≤ b) (h₂ : b < c) : a < c :=
  Int.not_le.1 fun h => Int.not_le.2 h₂ (Int.le_trans h h₁)

protected theorem lt_of_lt_of_le {a b c : Int} (h₁ : a < b) (h₂ : b ≤ c) : a < c :=
  Int.not_le.1 fun h => Int.not_le.2 h₁ (Int.le_trans h₂ h)

protected theorem lt_trans {a b c : Int} (h₁ : a < b) (h₂ : b < c) : a < c :=
  Int.lt_of_le_of_lt (Int.le_of_lt h₁) h₂

protected theorem le_of_not_le {a b : Int} : ¬ a ≤ b → b ≤ a := (Int.le_total a b).resolve_left

protected theorem min_def (n m : Int) : min n m = if n ≤ m then n else m := rfl

protected theorem max_def (n m : Int) : max n m = if n ≤ m then m else n := rfl

protected theorem min_comm (a b : Int) : min a b = min b a := by
  simp [Int.min_def]
  by_cases h₁ : a ≤ b <;> by_cases h₂ : b ≤ a <;> simp [h₁, h₂]
  · exact Int.le_antisymm h₁ h₂
  · cases not_or_intro h₁ h₂ <| Int.le_total ..

protected theorem min_le_right (a b : Int) : min a b ≤ b := by rw [Int.min_def]; split <;> simp [*]

protected theorem min_le_left (a b : Int) : min a b ≤ a := Int.min_comm .. ▸ Int.min_le_right ..

protected theorem le_min {a b c : Int} : a ≤ min b c ↔ a ≤ b ∧ a ≤ c :=
  ⟨fun h => ⟨Int.le_trans h (Int.min_le_left ..), Int.le_trans h (Int.min_le_right ..)⟩,
   fun ⟨h₁, h₂⟩ => by rw [Int.min_def]; split <;> assumption⟩

protected theorem min_eq_left {a b : Int} (h : a ≤ b) : min a b = a := by simp [Int.min_def, h]

protected theorem min_eq_right {a b : Int} (h : b ≤ a) : min a b = b := by
  rw [Int.min_comm a b]; exact Int.min_eq_left h

protected theorem max_comm (a b : Int) : max a b = max b a := by
  simp only [Int.max_def]
  by_cases h₁ : a ≤ b <;> by_cases h₂ : b ≤ a <;> simp [h₁, h₂]
  · exact Int.le_antisymm h₂ h₁
  · cases not_or_intro h₁ h₂ <| Int.le_total ..

protected theorem le_max_left (a b : Int) : a ≤ max a b := by rw [Int.max_def]; split <;> simp [*]

protected theorem le_max_right (a b : Int) : b ≤ max a b := Int.max_comm .. ▸ Int.le_max_left ..

protected theorem max_le {a b c : Int} : max a b ≤ c ↔ a ≤ c ∧ b ≤ c :=
  ⟨fun h => ⟨Int.le_trans (Int.le_max_left ..) h, Int.le_trans (Int.le_max_right ..) h⟩,
   fun ⟨h₁, h₂⟩ => by rw [Int.max_def]; split <;> assumption⟩

protected theorem max_eq_right {a b : Int} (h : a ≤ b) : max a b = b := by
  simp [Int.max_def, h, Int.not_lt.2 h]

protected theorem max_eq_left {a b : Int} (h : b ≤ a) : max a b = a := by
  rw [← Int.max_comm b a]; exact Int.max_eq_right h

theorem eq_natAbs_of_zero_le {a : Int} (h : 0 ≤ a) : a = natAbs a := by
  let ⟨n, e⟩ := eq_ofNat_of_zero_le h
  rw [e]; rfl

theorem le_natAbs {a : Int} : a ≤ natAbs a :=
  match Int.le_total 0 a with
  | .inl h => by rw [eq_natAbs_of_zero_le h]; apply Int.le_refl
  | .inr h => Int.le_trans h (ofNat_zero_le _)

theorem negSucc_lt_zero (n : Nat) : -[n+1] < 0 :=
  Int.not_le.1 fun h => let ⟨_, h⟩ := eq_ofNat_of_zero_le h; nomatch h

@[simp] theorem negSucc_not_nonneg (n : Nat) : 0 ≤ -[n+1] ↔ False := by
  simp only [Int.not_le, iff_false]; exact Int.negSucc_lt_zero n

@[simp] theorem negSucc_not_pos (n : Nat) : 0 < -[n+1] ↔ False := by
  simp only [Int.not_lt, iff_false]; constructor

theorem eq_negSucc_of_lt_zero : ∀ {a : Int}, a < 0 → ∃ n : Nat, a = -[n+1]
  | ofNat _, h => absurd h (Int.not_lt.2 (ofNat_zero_le _))
  | -[n+1],  _ => ⟨n, rfl⟩

protected theorem add_le_add_left {a b : Int} (h : a ≤ b) (c : Int) : c + a ≤ c + b :=
  let ⟨n, hn⟩ := le.dest h; le.intro n <| by rw [Int.add_assoc, hn]

protected theorem add_lt_add_left {a b : Int} (h : a < b) (c : Int) : c + a < c + b :=
  Int.lt_iff_le_and_ne.2 ⟨Int.add_le_add_left (Int.le_of_lt h) _, fun heq =>
    b.lt_irrefl <| by rwa [Int.add_left_cancel heq] at h⟩

protected theorem add_le_add_right {a b : Int} (h : a ≤ b) (c : Int) : a + c ≤ b + c :=
  Int.add_comm c a ▸ Int.add_comm c b ▸ Int.add_le_add_left h c

protected theorem add_lt_add_right {a b : Int} (h : a < b) (c : Int) : a + c < b + c :=
  Int.add_comm c a ▸ Int.add_comm c b ▸ Int.add_lt_add_left h c

protected theorem le_of_add_le_add_left {a b c : Int} (h : a + b ≤ a + c) : b ≤ c := by
  have : -a + (a + b) ≤ -a + (a + c) := Int.add_le_add_left h _
  simp [Int.neg_add_cancel_left] at this
  assumption

protected theorem lt_of_add_lt_add_left {a b c : Int} (h : a + b < a + c) : b < c := by
  have : -a + (a + b) < -a + (a + c) := Int.add_lt_add_left h _
  simp [Int.neg_add_cancel_left] at this
  assumption

protected theorem le_of_add_le_add_right {a b c : Int} (h : a + b ≤ c + b) : a ≤ c :=
  Int.le_of_add_le_add_left (a := b) <| by rwa [Int.add_comm b a, Int.add_comm b c]

protected theorem lt_of_add_lt_add_right {a b c : Int} (h : a + b < c + b) : a < c :=
  Int.lt_of_add_lt_add_left (a := b) <| by rwa [Int.add_comm b a, Int.add_comm b c]

protected theorem add_le_add_iff_left (a : Int) : a + b ≤ a + c ↔ b ≤ c :=
  ⟨Int.le_of_add_le_add_left, (Int.add_le_add_left · _)⟩

protected theorem add_lt_add_iff_left (a : Int) : a + b < a + c ↔ b < c :=
  ⟨Int.lt_of_add_lt_add_left, (Int.add_lt_add_left · _)⟩

protected theorem add_le_add_iff_right (c : Int) : a + c ≤ b + c ↔ a ≤ b :=
  ⟨Int.le_of_add_le_add_right, (Int.add_le_add_right · _)⟩

protected theorem add_lt_add_iff_right (c : Int) : a + c < b + c ↔ a < b :=
  ⟨Int.lt_of_add_lt_add_right, (Int.add_lt_add_right · _)⟩

protected theorem add_le_add {a b c d : Int} (h₁ : a ≤ b) (h₂ : c ≤ d) : a + c ≤ b + d :=
  Int.le_trans (Int.add_le_add_right h₁ c) (Int.add_le_add_left h₂ b)

protected theorem le_add_of_nonneg_right {a b : Int} (h : 0 ≤ b) : a ≤ a + b := by
  have : a + b ≥ a + 0 := Int.add_le_add_left h a
  rwa [Int.add_zero] at this

protected theorem le_add_of_nonneg_left {a b : Int} (h : 0 ≤ b) : a ≤ b + a := by
  have : 0 + a ≤ b + a := Int.add_le_add_right h a
  rwa [Int.zero_add] at this

protected theorem add_lt_add {a b c d : Int} (h₁ : a < b) (h₂ : c < d) : a + c < b + d :=
  Int.lt_trans (Int.add_lt_add_right h₁ c) (Int.add_lt_add_left h₂ b)

protected theorem add_lt_add_of_le_of_lt {a b c d : Int} (h₁ : a ≤ b) (h₂ : c < d) :
    a + c < b + d :=
  Int.lt_of_le_of_lt (Int.add_le_add_right h₁ c) (Int.add_lt_add_left h₂ b)

protected theorem add_lt_add_of_lt_of_le {a b c d : Int} (h₁ : a < b) (h₂ : c ≤ d) :
    a + c < b + d :=
  Int.lt_of_lt_of_le (Int.add_lt_add_right h₁ c) (Int.add_le_add_left h₂ b)

protected theorem lt_add_of_pos_right (a : Int) {b : Int} (h : 0 < b) : a < a + b := by
  have : a + 0 < a + b := Int.add_lt_add_left h a
  rwa [Int.add_zero] at this

protected theorem lt_add_of_pos_left (a : Int) {b : Int} (h : 0 < b) : a < b + a := by
  have : 0 + a < b + a := Int.add_lt_add_right h a
  rwa [Int.zero_add] at this

protected theorem add_nonneg {a b : Int} (ha : 0 ≤ a) (hb : 0 ≤ b) : 0 ≤ a + b :=
  Int.zero_add 0 ▸ Int.add_le_add ha hb

protected theorem add_pos {a b : Int} (ha : 0 < a) (hb : 0 < b) : 0 < a + b :=
  Int.zero_add 0 ▸ Int.add_lt_add ha hb

protected theorem add_pos_of_pos_of_nonneg {a b : Int} (ha : 0 < a) (hb : 0 ≤ b) : 0 < a + b :=
  Int.zero_add 0 ▸ Int.add_lt_add_of_lt_of_le ha hb

protected theorem add_pos_of_nonneg_of_pos {a b : Int} (ha : 0 ≤ a) (hb : 0 < b) : 0 < a + b :=
  Int.zero_add 0 ▸ Int.add_lt_add_of_le_of_lt ha hb

protected theorem add_nonpos {a b : Int} (ha : a ≤ 0) (hb : b ≤ 0) : a + b ≤ 0 :=
  Int.zero_add 0 ▸ Int.add_le_add ha hb

protected theorem add_neg {a b : Int} (ha : a < 0) (hb : b < 0) : a + b < 0 :=
  Int.zero_add 0 ▸ Int.add_lt_add ha hb

protected theorem add_neg_of_neg_of_nonpos {a b : Int} (ha : a < 0) (hb : b ≤ 0) : a + b < 0 :=
  Int.zero_add 0 ▸ Int.add_lt_add_of_lt_of_le ha hb

protected theorem add_neg_of_nonpos_of_neg {a b : Int} (ha : a ≤ 0) (hb : b < 0) : a + b < 0 :=
  Int.zero_add 0 ▸ Int.add_lt_add_of_le_of_lt ha hb

protected theorem lt_add_of_le_of_pos {a b c : Int} (hbc : b ≤ c) (ha : 0 < a) : b < c + a :=
  Int.add_zero b ▸ Int.add_lt_add_of_le_of_lt hbc ha

theorem add_one_le_iff {a b : Int} : a + 1 ≤ b ↔ a < b := .rfl

theorem lt_add_one_iff {a b : Int} : a < b + 1 ↔ a ≤ b := Int.add_le_add_iff_right _

@[simp] theorem succ_ofNat_pos (n : Nat) : 0 < (n : Int) + 1 :=
  lt_add_one_iff.2 (ofNat_zero_le _)

theorem le_add_one {a b : Int} (h : a ≤ b) : a ≤ b + 1 :=
  Int.le_of_lt (Int.lt_add_one_iff.2 h)

protected theorem neg_le_neg {a b : Int} (h : a ≤ b) : -b ≤ -a := by
  have : 0 ≤ -a + b := Int.add_left_neg a ▸ Int.add_le_add_left h (-a)
  have : 0 + -b ≤ -a + b + -b := Int.add_le_add_right this (-b)
  rwa [Int.add_neg_cancel_right, Int.zero_add] at this

protected theorem le_of_neg_le_neg {a b : Int} (h : -b ≤ -a) : a ≤ b :=
  suffices - -a ≤ - -b by simp [Int.neg_neg] at this; assumption
  Int.neg_le_neg h

protected theorem nonneg_of_neg_nonpos {a : Int} (h : -a ≤ 0) : 0 ≤ a :=
  Int.le_of_neg_le_neg <| by rwa [Int.neg_zero]

protected theorem neg_nonpos_of_nonneg {a : Int} (h : 0 ≤ a) : -a ≤ 0 := by
  have : -a ≤ -0 := Int.neg_le_neg h
  rwa [Int.neg_zero] at this

protected theorem nonpos_of_neg_nonneg {a : Int} (h : 0 ≤ -a) : a ≤ 0 :=
  Int.le_of_neg_le_neg <| by rwa [Int.neg_zero]

protected theorem neg_nonneg_of_nonpos {a : Int} (h : a ≤ 0) : 0 ≤ -a := by
  have : -0 ≤ -a := Int.neg_le_neg h
  rwa [Int.neg_zero] at this

protected theorem neg_lt_neg {a b : Int} (h : a < b) : -b < -a := by
  have : 0 < -a + b := Int.add_left_neg a ▸ Int.add_lt_add_left h (-a)
  have : 0 + -b < -a + b + -b := Int.add_lt_add_right this (-b)
  rwa [Int.add_neg_cancel_right, Int.zero_add] at this

protected theorem lt_of_neg_lt_neg {a b : Int} (h : -b < -a) : a < b :=
  Int.neg_neg a ▸ Int.neg_neg b ▸ Int.neg_lt_neg h

protected theorem pos_of_neg_neg {a : Int} (h : -a < 0) : 0 < a :=
  Int.lt_of_neg_lt_neg <| by rwa [Int.neg_zero]

protected theorem neg_neg_of_pos {a : Int} (h : 0 < a) : -a < 0 := by
  have : -a < -0 := Int.neg_lt_neg h
  rwa [Int.neg_zero] at this

protected theorem neg_of_neg_pos {a : Int} (h : 0 < -a) : a < 0 :=
  have : -0 < -a := by rwa [Int.neg_zero]
  Int.lt_of_neg_lt_neg this

protected theorem neg_pos_of_neg {a : Int} (h : a < 0) : 0 < -a := by
  have : -0 < -a := Int.neg_lt_neg h
  rwa [Int.neg_zero] at this

protected theorem le_neg_of_le_neg {a b : Int} (h : a ≤ -b) : b ≤ -a := by
  have h := Int.neg_le_neg h
  rwa [Int.neg_neg] at h

protected theorem neg_le_of_neg_le {a b : Int} (h : -a ≤ b) : -b ≤ a := by
  have h := Int.neg_le_neg h
  rwa [Int.neg_neg] at h

protected theorem lt_neg_of_lt_neg {a b : Int} (h : a < -b) : b < -a := by
  have h := Int.neg_lt_neg h
  rwa [Int.neg_neg] at h

protected theorem neg_lt_of_neg_lt {a b : Int} (h : -a < b) : -b < a := by
  have h := Int.neg_lt_neg h
  rwa [Int.neg_neg] at h

protected theorem sub_nonneg_of_le {a b : Int} (h : b ≤ a) : 0 ≤ a - b := by
  have h := Int.add_le_add_right h (-b)
  rwa [Int.add_right_neg] at h

protected theorem le_of_sub_nonneg {a b : Int} (h : 0 ≤ a - b) : b ≤ a := by
  have h := Int.add_le_add_right h b
  rwa [Int.sub_add_cancel, Int.zero_add] at h

protected theorem sub_nonpos_of_le {a b : Int} (h : a ≤ b) : a - b ≤ 0 := by
  have h := Int.add_le_add_right h (-b)
  rwa [Int.add_right_neg] at h

protected theorem le_of_sub_nonpos {a b : Int} (h : a - b ≤ 0) : a ≤ b := by
  have h := Int.add_le_add_right h b
  rwa [Int.sub_add_cancel, Int.zero_add] at h

protected theorem sub_pos_of_lt {a b : Int} (h : b < a) : 0 < a - b := by
  have h := Int.add_lt_add_right h (-b)
  rwa [Int.add_right_neg] at h

protected theorem lt_of_sub_pos {a b : Int} (h : 0 < a - b) : b < a := by
  have h := Int.add_lt_add_right h b
  rwa [Int.sub_add_cancel, Int.zero_add] at h

protected theorem sub_neg_of_lt {a b : Int} (h : a < b) : a - b < 0 := by
  have h := Int.add_lt_add_right h (-b)
  rwa [Int.add_right_neg] at h

protected theorem lt_of_sub_neg {a b : Int} (h : a - b < 0) : a < b := by
  have h := Int.add_lt_add_right h b
  rwa [Int.sub_add_cancel, Int.zero_add] at h

protected theorem add_le_of_le_neg_add {a b c : Int} (h : b ≤ -a + c) : a + b ≤ c := by
  have h := Int.add_le_add_left h a
  rwa [Int.add_neg_cancel_left] at h

protected theorem le_neg_add_of_add_le {a b c : Int} (h : a + b ≤ c) : b ≤ -a + c := by
  have h := Int.add_le_add_left h (-a)
  rwa [Int.neg_add_cancel_left] at h

protected theorem add_le_of_le_sub_left {a b c : Int} (h : b ≤ c - a) : a + b ≤ c := by
  have h := Int.add_le_add_left h a
  rwa [← Int.add_sub_assoc, Int.add_comm a c, Int.add_sub_cancel] at h

protected theorem le_sub_left_of_add_le {a b c : Int} (h : a + b ≤ c) : b ≤ c - a := by
  have h := Int.add_le_add_right h (-a)
  rwa [Int.add_comm a b, Int.add_neg_cancel_right] at h

protected theorem add_le_of_le_sub_right {a b c : Int} (h : a ≤ c - b) : a + b ≤ c := by
  have h := Int.add_le_add_right h b
  rwa [Int.sub_add_cancel] at h

protected theorem le_sub_right_of_add_le {a b c : Int} (h : a + b ≤ c) : a ≤ c - b := by
  have h := Int.add_le_add_right h (-b)
  rwa [Int.add_neg_cancel_right] at h

protected theorem le_add_of_neg_add_le {a b c : Int} (h : -b + a ≤ c) : a ≤ b + c := by
  have h := Int.add_le_add_left h b
  rwa [Int.add_neg_cancel_left] at h

protected theorem neg_add_le_of_le_add {a b c : Int} (h : a ≤ b + c) : -b + a ≤ c := by
  have h := Int.add_le_add_left h (-b)
  rwa [Int.neg_add_cancel_left] at h

protected theorem le_add_of_sub_left_le {a b c : Int} (h : a - b ≤ c) : a ≤ b + c := by
  have h := Int.add_le_add_right h b
  rwa [Int.sub_add_cancel, Int.add_comm] at h

protected theorem sub_left_le_of_le_add {a b c : Int} (h : a ≤ b + c) : a - b ≤ c := by
  have h := Int.add_le_add_right h (-b)
  rwa [Int.add_comm b c, Int.add_neg_cancel_right] at h

protected theorem le_add_of_sub_right_le {a b c : Int} (h : a - c ≤ b) : a ≤ b + c := by
  have h := Int.add_le_add_right h c
  rwa [Int.sub_add_cancel] at h

protected theorem sub_right_le_of_le_add {a b c : Int} (h : a ≤ b + c) : a - c ≤ b := by
  have h := Int.add_le_add_right h (-c)
  rwa [Int.add_neg_cancel_right] at h

protected theorem le_add_of_neg_add_le_left {a b c : Int} (h : -b + a ≤ c) : a ≤ b + c := by
  rw [Int.add_comm] at h
  exact Int.le_add_of_sub_left_le h

protected theorem neg_add_le_left_of_le_add {a b c : Int} (h : a ≤ b + c) : -b + a ≤ c := by
  rw [Int.add_comm]
  exact Int.sub_left_le_of_le_add h

protected theorem le_add_of_neg_add_le_right {a b c : Int} (h : -c + a ≤ b) : a ≤ b + c := by
  rw [Int.add_comm] at h
  exact Int.le_add_of_sub_right_le h

protected theorem neg_add_le_right_of_le_add {a b c : Int} (h : a ≤ b + c) : -c + a ≤ b := by
  rw [Int.add_comm] at h
  exact Int.neg_add_le_left_of_le_add h

protected theorem le_add_of_neg_le_sub_left {a b c : Int} (h : -a ≤ b - c) : c ≤ a + b :=
  Int.le_add_of_neg_add_le_left (Int.add_le_of_le_sub_right h)

protected theorem neg_le_sub_left_of_le_add {a b c : Int} (h : c ≤ a + b) : -a ≤ b - c := by
  have h := Int.le_neg_add_of_add_le (Int.sub_left_le_of_le_add h)
  rwa [Int.add_comm] at h

protected theorem le_add_of_neg_le_sub_right {a b c : Int} (h : -b ≤ a - c) : c ≤ a + b :=
  Int.le_add_of_sub_right_le (Int.add_le_of_le_sub_left h)

protected theorem neg_le_sub_right_of_le_add {a b c : Int} (h : c ≤ a + b) : -b ≤ a - c :=
  Int.le_sub_left_of_add_le (Int.sub_right_le_of_le_add h)

protected theorem sub_le_of_sub_le {a b c : Int} (h : a - b ≤ c) : a - c ≤ b :=
  Int.sub_left_le_of_le_add (Int.le_add_of_sub_right_le h)

protected theorem sub_le_sub_left {a b : Int} (h : a ≤ b) (c : Int) : c - b ≤ c - a :=
  Int.add_le_add_left (Int.neg_le_neg h) c

protected theorem sub_le_sub_right {a b : Int} (h : a ≤ b) (c : Int) : a - c ≤ b - c :=
  Int.add_le_add_right h (-c)

protected theorem sub_le_sub {a b c d : Int} (hab : a ≤ b) (hcd : c ≤ d) : a - d ≤ b - c :=
  Int.add_le_add hab (Int.neg_le_neg hcd)

protected theorem add_lt_of_lt_neg_add {a b c : Int} (h : b < -a + c) : a + b < c := by
  have h := Int.add_lt_add_left h a
  rwa [Int.add_neg_cancel_left] at h

protected theorem lt_neg_add_of_add_lt {a b c : Int} (h : a + b < c) : b < -a + c := by
  have h := Int.add_lt_add_left h (-a)
  rwa [Int.neg_add_cancel_left] at h

protected theorem add_lt_of_lt_sub_left {a b c : Int} (h : b < c - a) : a + b < c := by
  have h := Int.add_lt_add_left h a
  rwa [← Int.add_sub_assoc, Int.add_comm a c, Int.add_sub_cancel] at h

protected theorem lt_sub_left_of_add_lt {a b c : Int} (h : a + b < c) : b < c - a := by
  have h := Int.add_lt_add_right h (-a)
  rwa [Int.add_comm a b, Int.add_neg_cancel_right] at h

protected theorem add_lt_of_lt_sub_right {a b c : Int} (h : a < c - b) : a + b < c := by
  have h := Int.add_lt_add_right h b
  rwa [Int.sub_add_cancel] at h

protected theorem lt_sub_right_of_add_lt {a b c : Int} (h : a + b < c) : a < c - b := by
  have h := Int.add_lt_add_right h (-b)
  rwa [Int.add_neg_cancel_right] at h

protected theorem lt_add_of_neg_add_lt {a b c : Int} (h : -b + a < c) : a < b + c := by
  have h := Int.add_lt_add_left h b
  rwa [Int.add_neg_cancel_left] at h

protected theorem neg_add_lt_of_lt_add {a b c : Int} (h : a < b + c) : -b + a < c := by
  have h := Int.add_lt_add_left h (-b)
  rwa [Int.neg_add_cancel_left] at h

protected theorem lt_add_of_sub_left_lt {a b c : Int} (h : a - b < c) : a < b + c := by
  have h := Int.add_lt_add_right h b
  rwa [Int.sub_add_cancel, Int.add_comm] at h

protected theorem sub_left_lt_of_lt_add {a b c : Int} (h : a < b + c) : a - b < c := by
  have h := Int.add_lt_add_right h (-b)
  rwa [Int.add_comm b c, Int.add_neg_cancel_right] at h

protected theorem lt_add_of_sub_right_lt {a b c : Int} (h : a - c < b) : a < b + c := by
  have h := Int.add_lt_add_right h c
  rwa [Int.sub_add_cancel] at h

protected theorem sub_right_lt_of_lt_add {a b c : Int} (h : a < b + c) : a - c < b := by
  have h := Int.add_lt_add_right h (-c)
  rwa [Int.add_neg_cancel_right] at h

protected theorem lt_add_of_neg_add_lt_left {a b c : Int} (h : -b + a < c) : a < b + c := by
  rw [Int.add_comm] at h
  exact Int.lt_add_of_sub_left_lt h

protected theorem neg_add_lt_left_of_lt_add {a b c : Int} (h : a < b + c) : -b + a < c := by
  rw [Int.add_comm]
  exact Int.sub_left_lt_of_lt_add h

protected theorem lt_add_of_neg_add_lt_right {a b c : Int} (h : -c + a < b) : a < b + c := by
  rw [Int.add_comm] at h
  exact Int.lt_add_of_sub_right_lt h

protected theorem neg_add_lt_right_of_lt_add {a b c : Int} (h : a < b + c) : -c + a < b := by
  rw [Int.add_comm] at h
  exact Int.neg_add_lt_left_of_lt_add h

protected theorem lt_add_of_neg_lt_sub_left {a b c : Int} (h : -a < b - c) : c < a + b :=
  Int.lt_add_of_neg_add_lt_left (Int.add_lt_of_lt_sub_right h)

protected theorem neg_lt_sub_left_of_lt_add {a b c : Int} (h : c < a + b) : -a < b - c := by
  have h := Int.lt_neg_add_of_add_lt (Int.sub_left_lt_of_lt_add h)
  rwa [Int.add_comm] at h

protected theorem lt_add_of_neg_lt_sub_right {a b c : Int} (h : -b < a - c) : c < a + b :=
  Int.lt_add_of_sub_right_lt (Int.add_lt_of_lt_sub_left h)

protected theorem neg_lt_sub_right_of_lt_add {a b c : Int} (h : c < a + b) : -b < a - c :=
  Int.lt_sub_left_of_add_lt (Int.sub_right_lt_of_lt_add h)

protected theorem sub_lt_of_sub_lt {a b c : Int} (h : a - b < c) : a - c < b :=
  Int.sub_left_lt_of_lt_add (Int.lt_add_of_sub_right_lt h)

protected theorem sub_lt_sub_left {a b : Int} (h : a < b) (c : Int) : c - b < c - a :=
  Int.add_lt_add_left (Int.neg_lt_neg h) c

protected theorem sub_lt_sub_right {a b : Int} (h : a < b) (c : Int) : a - c < b - c :=
  Int.add_lt_add_right h (-c)

protected theorem sub_lt_sub {a b c d : Int} (hab : a < b) (hcd : c < d) : a - d < b - c :=
  Int.add_lt_add hab (Int.neg_lt_neg hcd)

protected theorem sub_lt_sub_of_le_of_lt {a b c d : Int}
  (hab : a ≤ b) (hcd : c < d) : a - d < b - c :=
  Int.add_lt_add_of_le_of_lt hab (Int.neg_lt_neg hcd)

protected theorem sub_lt_sub_of_lt_of_le {a b c d : Int}
  (hab : a < b) (hcd : c ≤ d) : a - d < b - c :=
  Int.add_lt_add_of_lt_of_le hab (Int.neg_le_neg hcd)

protected theorem sub_le_self (a : Int) {b : Int} (h : 0 ≤ b) : a - b ≤ a :=
  calc  a + -b
    _ ≤ a + 0 := Int.add_le_add_left (Int.neg_nonpos_of_nonneg h) _
    _ = a     := by rw [Int.add_zero]

protected theorem sub_lt_self (a : Int) {b : Int} (h : 0 < b) : a - b < a :=
  calc  a + -b
    _ < a + 0 := Int.add_lt_add_left (Int.neg_neg_of_pos h) _
    _ = a     := by rw [Int.add_zero]

protected theorem add_le_add_three {a b c d e f : Int}
    (h₁ : a ≤ d) (h₂ : b ≤ e) (h₃ : c ≤ f) : a + b + c ≤ d + e + f :=
  Int.add_le_add (Int.add_le_add h₁ h₂) h₃

protected theorem mul_lt_mul_of_pos_left {a b c : Int}
  (h₁ : a < b) (h₂ : 0 < c) : c * a < c * b := by
  have : 0 < c * (b - a) := Int.mul_pos h₂ (Int.sub_pos_of_lt h₁)
  rw [Int.mul_sub] at this
  exact Int.lt_of_sub_pos this

protected theorem mul_lt_mul_of_pos_right {a b c : Int}
  (h₁ : a < b) (h₂ : 0 < c) : a * c < b * c := by
  have : 0 < b - a := Int.sub_pos_of_lt h₁
  have : 0 < (b - a) * c := Int.mul_pos this h₂
  rw [Int.sub_mul] at this
  exact Int.lt_of_sub_pos this

protected theorem mul_le_mul_of_nonneg_left {a b c : Int}
    (h₁ : a ≤ b) (h₂ : 0 ≤ c) : c * a ≤ c * b := by
  if hba : b ≤ a then rw [Int.le_antisymm hba h₁]; apply Int.le_refl else
  if hc0 : c ≤ 0 then simp [Int.le_antisymm hc0 h₂, Int.zero_mul] else
  exact Int.le_of_lt <| Int.mul_lt_mul_of_pos_left
    (Int.lt_iff_le_not_le.2 ⟨h₁, hba⟩) (Int.lt_iff_le_not_le.2 ⟨h₂, hc0⟩)

protected theorem mul_le_mul_of_nonneg_right {a b c : Int}
    (h₁ : a ≤ b) (h₂ : 0 ≤ c) : a * c ≤ b * c := by
  rw [Int.mul_comm, Int.mul_comm b]; exact Int.mul_le_mul_of_nonneg_left h₁ h₂

protected theorem mul_le_mul {a b c d : Int}
    (hac : a ≤ c) (hbd : b ≤ d) (nn_b : 0 ≤ b) (nn_c : 0 ≤ c) : a * b ≤ c * d :=
  Int.le_trans (Int.mul_le_mul_of_nonneg_right hac nn_b) (Int.mul_le_mul_of_nonneg_left hbd nn_c)

protected theorem mul_nonpos_of_nonneg_of_nonpos {a b : Int}
  (ha : 0 ≤ a) (hb : b ≤ 0) : a * b ≤ 0 := by
  have h : a * b ≤ a * 0 := Int.mul_le_mul_of_nonneg_left hb ha
  rwa [Int.mul_zero] at h

protected theorem mul_nonpos_of_nonpos_of_nonneg {a b : Int}
  (ha : a ≤ 0) (hb : 0 ≤ b) : a * b ≤ 0 := by
  have h : a * b ≤ 0 * b := Int.mul_le_mul_of_nonneg_right ha hb
  rwa [Int.zero_mul] at h

protected theorem mul_lt_mul {a b c d : Int}
    (h₁ : a < c) (h₂ : b ≤ d) (h₃ : 0 < b) (h₄ : 0 ≤ c) : a * b < c * d :=
  Int.lt_of_lt_of_le (Int.mul_lt_mul_of_pos_right h₁ h₃) (Int.mul_le_mul_of_nonneg_left h₂ h₄)

protected theorem mul_lt_mul' {a b c d : Int}
    (h₁ : a ≤ c) (h₂ : b < d) (h₃ : 0 ≤ b) (h₄ : 0 < c) : a * b < c * d :=
  Int.lt_of_le_of_lt (Int.mul_le_mul_of_nonneg_right h₁ h₃) (Int.mul_lt_mul_of_pos_left h₂ h₄)

protected theorem mul_neg_of_pos_of_neg {a b : Int} (ha : 0 < a) (hb : b < 0) : a * b < 0 := by
  have h : a * b < a * 0 := Int.mul_lt_mul_of_pos_left hb ha
  rwa [Int.mul_zero] at h

protected theorem mul_neg_of_neg_of_pos {a b : Int} (ha : a < 0) (hb : 0 < b) : a * b < 0 := by
  have h : a * b < 0 * b := Int.mul_lt_mul_of_pos_right ha hb
  rwa [Int.zero_mul] at h

protected theorem mul_le_mul_of_nonpos_right {a b c : Int}
    (h : b ≤ a) (hc : c ≤ 0) : a * c ≤ b * c :=
  have : -c ≥ 0 := Int.neg_nonneg_of_nonpos hc
  have : b * -c ≤ a * -c := Int.mul_le_mul_of_nonneg_right h this
  Int.le_of_neg_le_neg <| by rwa [← Int.neg_mul_eq_mul_neg, ← Int.neg_mul_eq_mul_neg] at this

protected theorem mul_nonneg_of_nonpos_of_nonpos {a b : Int}
  (ha : a ≤ 0) (hb : b ≤ 0) : 0 ≤ a * b := by
  have : 0 * b ≤ a * b := Int.mul_le_mul_of_nonpos_right ha hb
  rwa [Int.zero_mul] at this

protected theorem mul_lt_mul_of_neg_left {a b c : Int} (h : b < a) (hc : c < 0) : c * a < c * b :=
  have : -c > 0 := Int.neg_pos_of_neg hc
  have : -c * b < -c * a := Int.mul_lt_mul_of_pos_left h this
  have : -(c * b) < -(c * a) := by
    rwa [← Int.neg_mul_eq_neg_mul, ← Int.neg_mul_eq_neg_mul] at this
  Int.lt_of_neg_lt_neg this

protected theorem mul_lt_mul_of_neg_right {a b c : Int} (h : b < a) (hc : c < 0) : a * c < b * c :=
  have : -c > 0 := Int.neg_pos_of_neg hc
  have : b * -c < a * -c := Int.mul_lt_mul_of_pos_right h this
  have : -(b * c) < -(a * c) := by
    rwa [← Int.neg_mul_eq_mul_neg, ← Int.neg_mul_eq_mul_neg] at this
  Int.lt_of_neg_lt_neg this

protected theorem mul_pos_of_neg_of_neg {a b : Int} (ha : a < 0) (hb : b < 0) : 0 < a * b := by
  have : 0 * b < a * b := Int.mul_lt_mul_of_neg_right ha hb
  rwa [Int.zero_mul] at this

protected theorem mul_self_le_mul_self {a b : Int} (h1 : 0 ≤ a) (h2 : a ≤ b) : a * a ≤ b * b :=
  Int.mul_le_mul h2 h2 h1 (Int.le_trans h1 h2)

protected theorem mul_self_lt_mul_self {a b : Int} (h1 : 0 ≤ a) (h2 : a < b) : a * a < b * b :=
  Int.mul_lt_mul' (Int.le_of_lt h2) h2 h1 (Int.lt_of_le_of_lt h1 h2)

theorem exists_eq_neg_ofNat {a : Int} (H : a ≤ 0) : ∃ n : Nat, a = -(n : Int) :=
  let ⟨n, h⟩ := eq_ofNat_of_zero_le (Int.neg_nonneg_of_nonpos H)
  ⟨n, Int.eq_neg_of_eq_neg h.symm⟩

theorem natAbs_of_nonneg {a : Int} (H : 0 ≤ a) : (natAbs a : Int) = a :=
  match a, eq_ofNat_of_zero_le H with
  | _, ⟨_, rfl⟩ => rfl

theorem ofNat_natAbs_of_nonpos {a : Int} (H : a ≤ 0) : (natAbs a : Int) = -a := by
  rw [← natAbs_neg, natAbs_of_nonneg (Int.neg_nonneg_of_nonpos H)]

theorem lt_of_add_one_le {a b : Int} (H : a + 1 ≤ b) : a < b := H

theorem add_one_le_of_lt {a b : Int} (H : a < b) : a + 1 ≤ b := H

theorem lt_add_one_of_le {a b : Int} (H : a ≤ b) : a < b + 1 := Int.add_le_add_right H 1

theorem le_of_lt_add_one {a b : Int} (H : a < b + 1) : a ≤ b := Int.le_of_add_le_add_right H

theorem sub_one_lt_of_le {a b : Int} (H : a ≤ b) : a - 1 < b :=
  Int.sub_right_lt_of_lt_add <| lt_add_one_of_le H

theorem le_of_sub_one_lt {a b : Int} (H : a - 1 < b) : a ≤ b :=
  le_of_lt_add_one <| Int.lt_add_of_sub_right_lt H

theorem le_sub_one_of_lt {a b : Int} (H : a < b) : a ≤ b - 1 := Int.le_sub_right_of_add_le H

theorem lt_of_le_sub_one {a b : Int} (H : a ≤ b - 1) : a < b := Int.add_le_of_le_sub_right H

theorem sign_eq_one_of_pos {a : Int} (h : 0 < a) : sign a = 1 :=
  match a, eq_succ_of_zero_lt h with
  | _, ⟨_, rfl⟩ => rfl

theorem sign_eq_neg_one_of_neg {a : Int} (h : a < 0) : sign a = -1 :=
  match a, eq_negSucc_of_lt_zero h with
  | _, ⟨_, rfl⟩ => rfl

theorem eq_zero_of_sign_eq_zero : ∀ {a : Int}, sign a = 0 → a = 0
  | 0, _ => rfl

theorem pos_of_sign_eq_one : ∀ {a : Int}, sign a = 1 → 0 < a
  | (_ + 1 : Nat), _ => ofNat_lt.2 (Nat.succ_pos _)

theorem neg_of_sign_eq_neg_one : ∀ {a : Int}, sign a = -1 → a < 0
  | (_ + 1 : Nat), h => nomatch h
  | 0, h => nomatch h
  | -[_+1], _ => negSucc_lt_zero _

theorem sign_eq_one_iff_pos (a : Int) : sign a = 1 ↔ 0 < a :=
  ⟨pos_of_sign_eq_one, sign_eq_one_of_pos⟩

theorem sign_eq_neg_one_iff_neg (a : Int) : sign a = -1 ↔ a < 0 :=
  ⟨neg_of_sign_eq_neg_one, sign_eq_neg_one_of_neg⟩

theorem sign_eq_zero_iff_zero (a : Int) : sign a = 0 ↔ a = 0 :=
  ⟨eq_zero_of_sign_eq_zero, fun h => by rw [h, sign_zero]⟩

protected theorem mul_eq_zero {a b : Int} : a * b = 0 ↔ a = 0 ∨ b = 0 := by
  refine ⟨fun h => ?_, fun h => h.elim (by simp [·, Int.zero_mul]) (by simp [·, Int.mul_zero])⟩
  exact match Int.lt_trichotomy a 0, Int.lt_trichotomy b 0 with
  | .inr (.inl heq₁), _ => .inl heq₁
  | _, .inr (.inl heq₂) => .inr heq₂
  | .inl hlt₁, .inl hlt₂ => absurd h <| Int.ne_of_gt <| Int.mul_pos_of_neg_of_neg hlt₁ hlt₂
  | .inl hlt₁, .inr (.inr hgt₂) => absurd h <| Int.ne_of_lt <| Int.mul_neg_of_neg_of_pos hlt₁ hgt₂
  | .inr (.inr hgt₁), .inl hlt₂ => absurd h <| Int.ne_of_lt <| Int.mul_neg_of_pos_of_neg hgt₁ hlt₂
  | .inr (.inr hgt₁), .inr (.inr hgt₂) => absurd h <| Int.ne_of_gt <| Int.mul_pos hgt₁ hgt₂

protected theorem mul_ne_zero {a b : Int} (a0 : a ≠ 0) (b0 : b ≠ 0) : a * b ≠ 0 :=
  mt Int.mul_eq_zero.1 <| not_or.2 ⟨a0, b0⟩

protected theorem eq_of_mul_eq_mul_right {a b c : Int} (ha : a ≠ 0) (h : b * a = c * a) : b = c :=
  have : (b - c) * a = 0 := by rwa [Int.sub_mul, Int.sub_eq_zero]
  Int.sub_eq_zero.1 <| (Int.mul_eq_zero.1 this).resolve_right ha

protected theorem eq_of_mul_eq_mul_left {a b c : Int} (ha : a ≠ 0) (h : a * b = a * c) : b = c :=
  have : a * b - a * c = 0 := Int.sub_eq_zero_of_eq h
  have : a * (b - c) = 0 := by rw [Int.mul_sub, this]
  have : b - c = 0 := (Int.mul_eq_zero.1 this).resolve_left ha
  Int.eq_of_sub_eq_zero this

theorem eq_one_of_mul_eq_self_left {a b : Int} (Hpos : a ≠ 0) (H : b * a = a) : b = 1 :=
  Int.eq_of_mul_eq_mul_right Hpos <| by rw [Int.one_mul, H]

theorem eq_one_of_mul_eq_self_right {a b : Int} (Hpos : b ≠ 0) (H : b * a = b) : a = 1 :=
  Int.eq_of_mul_eq_mul_left Hpos <| by rw [Int.mul_one, H]

/-! ### nat abs -/

theorem ofNat_natAbs_eq_of_nonneg : ∀ a : Int, 0 ≤ a → Int.natAbs a = a
  | (_:Nat), _ => rfl
  | -[n+1],  h => absurd (negSucc_lt_zero n) (Int.not_lt.2 h)

theorem eq_natAbs_iff_mul_eq_zero : natAbs a = n ↔ (a - n) * (a + n) = 0 := by
  rw [natAbs_eq_iff, Int.mul_eq_zero, ← Int.sub_neg, Int.sub_eq_zero, Int.sub_eq_zero]

theorem natAbs_add_le (a b : Int) : natAbs (a + b) ≤ natAbs a + natAbs b := by
  suffices ∀ a b : Nat, natAbs (subNatNat a b.succ) ≤ (a + b).succ by
    match a, b with
    | (a:Nat), (b:Nat) => simp
    | (a:Nat), -[b+1]  => simp; apply this
    | -[a+1],  (b:Nat) => simp [Nat.succ_add, Nat.add_comm a b]; apply this
    | -[a+1],  -[b+1]  => simp [Nat.succ_add]; apply Nat.le_refl
  refine fun a b => subNatNat_elim a b.succ
    (fun m n i => n = b.succ → natAbs i ≤ (m + b).succ) ?_
    (fun i n (e : (n + i).succ = _) => ?_) rfl
  · rintro i n rfl
    rw [Nat.add_comm _ i, Nat.add_assoc]
    exact Nat.le_add_right i (b.succ + b).succ
  · apply succ_le_succ
    rw [← succ.inj e, ← Nat.add_assoc, Nat.add_comm]
    apply Nat.le_add_right

theorem natAbs_sub_le (a b : Int) : natAbs (a - b) ≤ natAbs a + natAbs b := by
  rw [← Int.natAbs_neg b]; apply natAbs_add_le

theorem negSucc_eq' (m : Nat) : -[m+1] = -m - 1 := by simp only [negSucc_eq, Int.neg_add]; rfl

theorem natAbs_lt_natAbs_of_nonneg_of_lt {a b : Int}
    (w₁ : 0 ≤ a) (w₂ : a < b) : a.natAbs < b.natAbs :=
  match a, b, eq_ofNat_of_zero_le w₁, eq_ofNat_of_zero_le (Int.le_trans w₁ (Int.le_of_lt w₂)) with
  | _, _, ⟨_, rfl⟩, ⟨_, rfl⟩ => ofNat_lt.1 w₂

/-! ### toNat -/

theorem toNat_eq_max : ∀ a : Int, (toNat a : Int) = max a 0
  | (n : Nat) => (Int.max_eq_left (ofNat_zero_le n)).symm
  | -[n+1] => (Int.max_eq_right (Int.le_of_lt (negSucc_lt_zero n))).symm

@[simp] theorem toNat_zero : (0 : Int).toNat = 0 := rfl

@[simp] theorem toNat_one : (1 : Int).toNat = 1 := rfl

@[simp] theorem toNat_of_nonneg {a : Int} (h : 0 ≤ a) : (toNat a : Int) = a := by
  rw [toNat_eq_max, Int.max_eq_left h]

@[simp] theorem toNat_ofNat (n : Nat) : toNat ↑n = n := rfl

@[simp] theorem toNat_ofNat_add_one {n : Nat} : ((n : Int) + 1).toNat = n + 1 := rfl

theorem self_le_toNat (a : Int) : a ≤ toNat a := by rw [toNat_eq_max]; apply Int.le_max_left

@[simp] theorem le_toNat {n : Nat} {z : Int} (h : 0 ≤ z) : n ≤ z.toNat ↔ (n : Int) ≤ z := by
  rw [← Int.ofNat_le, Int.toNat_of_nonneg h]

@[simp] theorem toNat_lt {n : Nat} {z : Int} (h : 0 ≤ z) : z.toNat < n ↔ z < (n : Int) := by
  rw [← Int.not_le, ← Nat.not_le, Int.le_toNat h]

theorem toNat_add {a b : Int} (ha : 0 ≤ a) (hb : 0 ≤ b) : (a + b).toNat = a.toNat + b.toNat :=
  match a, b, eq_ofNat_of_zero_le ha, eq_ofNat_of_zero_le hb with
  | _, _, ⟨_, rfl⟩, ⟨_, rfl⟩ => rfl

theorem toNat_add_nat {a : Int} (ha : 0 ≤ a) (n : Nat) : (a + n).toNat = a.toNat + n :=
  match a, eq_ofNat_of_zero_le ha with | _, ⟨_, rfl⟩ => rfl

@[simp] theorem pred_toNat : ∀ i : Int, (i - 1).toNat = i.toNat - 1
  | 0 => rfl
  | (n+1:Nat) => by simp [ofNat_add]
  | -[n+1] => rfl

@[simp] theorem toNat_sub_toNat_neg : ∀ n : Int, ↑n.toNat - ↑(-n).toNat = n
  | 0 => rfl
  | (_+1:Nat) => Int.sub_zero _
  | -[_+1] => Int.zero_sub _

@[simp] theorem toNat_add_toNat_neg_eq_natAbs : ∀ n : Int, n.toNat + (-n).toNat = n.natAbs
  | 0 => rfl
  | (_+1:Nat) => Nat.add_zero _
  | -[_+1] => Nat.zero_add _

theorem mem_toNat' : ∀ (a : Int) (n : Nat), toNat' a = some n ↔ a = n
  | (m : Nat), n => Option.some_inj.trans ofNat_inj.symm
  | -[m+1], n => by constructor <;> intro.

@[simp] theorem toNat_neg_nat : ∀ n : Nat, (-(n : Int)).toNat = 0
  | 0 => rfl
  | _+1 => rfl

<<<<<<< HEAD
-- The following lemmas are later subsumed by e.g. `Nat.cast_add` and `Nat.cast_mul` in Mathlib
-- but it is convenient to have these earlier, for users who only need `Nat` and `Int`.
=======
/-!
The following lemmas are later subsumed by e.g. `Nat.cast_add` and `Nat.cast_mul` in Mathlib
but it is convenient to have these earlier, for users who only need `Nat` and `Int`.
-/
>>>>>>> 67855403

theorem natCast_zero : ((0 : Nat) : Int) = (0 : Int) := rfl

theorem natCast_one : ((1 : Nat) : Int) = (1 : Int) := rfl

@[simp] theorem natCast_add (a b : Nat) : ((a + b : Nat) : Int) = (a : Int) + (b : Int) := by
  -- Note this only works because of local simp attributes in this file,
  -- so it still makes sense to tag the lemmas with `@[simp]`.
  simp

@[simp] theorem natCast_mul (a b : Nat) : ((a * b : Nat) : Int) = (a : Int) * (b : Int) := by
<<<<<<< HEAD
  simp

end Int
=======
  simp
>>>>>>> 67855403
<|MERGE_RESOLUTION|>--- conflicted
+++ resolved
@@ -1416,15 +1416,10 @@
   | 0 => rfl
   | _+1 => rfl
 
-<<<<<<< HEAD
--- The following lemmas are later subsumed by e.g. `Nat.cast_add` and `Nat.cast_mul` in Mathlib
--- but it is convenient to have these earlier, for users who only need `Nat` and `Int`.
-=======
 /-!
 The following lemmas are later subsumed by e.g. `Nat.cast_add` and `Nat.cast_mul` in Mathlib
 but it is convenient to have these earlier, for users who only need `Nat` and `Int`.
 -/
->>>>>>> 67855403
 
 theorem natCast_zero : ((0 : Nat) : Int) = (0 : Int) := rfl
 
@@ -1436,10 +1431,4 @@
   simp
 
 @[simp] theorem natCast_mul (a b : Nat) : ((a * b : Nat) : Int) = (a : Int) * (b : Int) := by
-<<<<<<< HEAD
-  simp
-
-end Int
-=======
-  simp
->>>>>>> 67855403
+  simp