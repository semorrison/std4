--- conflicted
+++ resolved
@@ -1,22 +1,15 @@
 /-
 Copyright (c) 2021 Gabriel Ebner. All rights reserved.
 Released under Apache 2.0 license as described in the file LICENSE.
-<<<<<<< HEAD
-Authors: Gabriel Ebner, Mario Carneiro, Scott Morrison
-=======
 Authors: Gabriel Ebner, Mario Carneiro, Thomas Murrills
->>>>>>> fb563240
 -/
 import Lean.Server.CodeActions
 import Lean.Widget.UserWidget
 import Std.Lean.Name
 import Std.Lean.Format
 import Std.Lean.Position
-<<<<<<< HEAD
+import Std.Data.Json
 import Std.Lean.Syntax
-=======
-import Std.Data.Json
->>>>>>> fb563240
 
 /-!
 # "Try this" support
@@ -454,10 +447,22 @@
 * `header`: a string which precedes the suggestion. By default, it's `"Try this: "`.
 -/
 def addTermSuggestion (ref : Syntax) (e : Expr)
-<<<<<<< HEAD
-    (origSpan? : Option Syntax := none) : TermElabM Unit := do
-  addSuggestion ref (← delabToRefinableSyntax e)
-    (suggestionForMessage? := e) (origSpan? := origSpan?)
+    (origSpan? : Option Syntax := none) (header : String := "Try this: ") : MetaM Unit := do
+  addSuggestion ref (← delabToRefinableSuggestion e) (origSpan? := origSpan?) (header := header)
+
+/-- Add term suggestions.
+
+The parameters are:
+* `ref`: the span of the info diagnostic
+* `es`: an array of the replacement expressions
+* `origSpan?`: a syntax object whose span is the actual text to be replaced by `suggestion`.
+  If not provided it defaults to `ref`.
+* `header`: a string which precedes the list of suggestions. By default, it's `"Try these:"`.
+-/
+def addTermSuggestions (ref : Syntax) (es : Array Expr)
+    (origSpan? : Option Syntax := none) (header : String := "Try these:") : MetaM Unit := do
+  addSuggestions ref (← es.mapM delabToRefinableSuggestion)
+    (origSpan? := origSpan?) (header := header)
 
 open Lean Elab Elab.Tactic PrettyPrinter Meta Std.Tactic.TryThis
 
@@ -477,7 +482,7 @@
       `(tactic| have := $estx)
     else
       `(tactic| let this := $estx)
-  addSuggestion ref tac none origSpan?
+  addSuggestion ref tac origSpan?
 
 open Lean.Parser.Tactic
 open Lean.Syntax
@@ -510,23 +515,5 @@
   if let some type := type? then
     tacMsg := tacMsg ++ m!"\n-- {type}"
     extraMsg := extraMsg ++ s!"\n-- {← PrettyPrinter.ppExpr type}"
-  addSuggestion ref tac (suggestionForMessage? := tacMsg)
-    (extraMsg := extraMsg) (origSpan? := origSpan?)
-=======
-    (origSpan? : Option Syntax := none) (header : String := "Try this: ") : MetaM Unit := do
-  addSuggestion ref (← delabToRefinableSuggestion e) (origSpan? := origSpan?) (header := header)
-
-/-- Add term suggestions.
-
-The parameters are:
-* `ref`: the span of the info diagnostic
-* `es`: an array of the replacement expressions
-* `origSpan?`: a syntax object whose span is the actual text to be replaced by `suggestion`.
-  If not provided it defaults to `ref`.
-* `header`: a string which precedes the list of suggestions. By default, it's `"Try these:"`.
--/
-def addTermSuggestions (ref : Syntax) (es : Array Expr)
-    (origSpan? : Option Syntax := none) (header : String := "Try these:") : MetaM Unit := do
-  addSuggestions ref (← es.mapM delabToRefinableSuggestion)
-    (origSpan? := origSpan?) (header := header)
->>>>>>> fb563240
+  addSuggestion ref (s := { suggestion := tac, postInfo? := extraMsg, messageData? := tacMsg })
+    origSpan?