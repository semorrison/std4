--- conflicted
+++ resolved
@@ -54,17 +54,14 @@
       - name: Check for long lines
         if: always()
         run: |
-<<<<<<< HEAD
-          ! (find . -name "*.lean" -type f -exec grep -E -H -n '^.{101,}$' {} \; | grep -v -E 'https?://')
+          ! (find Std -name "*.lean" -type f -exec grep -E -H -n '^.{101,}$' {} \; | grep -v -E 'https?://')
+
+      - name: Check for trailing whitespace
+        if: always()
+        run: |
+          scripts/lintWhitespace.sh
 
       - name: Don't 'import Lean', use precise imports
         if: always()
         run: |
-          ! (find . -name "*.lean" -type f -print0 | xargs -0 grep -E -n '^import Lean$')
-=======
-          ! (find Std -name "*.lean" -type f -exec grep -E -H -n '^.{101,}$' {} \; | grep -v -E 'https?://')
-
-      - name: Check for trailing whitespace
-        run: |
-          scripts/lintWhitespace.sh
->>>>>>> 9bfbd2a1
+          ! (find . -name "*.lean" -type f -print0 | xargs -0 grep -E -n '^import Lean$')